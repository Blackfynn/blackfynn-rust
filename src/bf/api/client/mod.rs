--- conflicted
+++ resolved
@@ -409,21 +409,18 @@
     }
 
     /// Create a new dataset using full request object parameters.
-    pub fn create_dataset_with_request(
+    pub fn create_dataset_with_request<N: Into<String>, D: Into<String>>(
         &self,
-<<<<<<< HEAD
-        payload: request::dataset::Create,
-    ) -> bf::Future<response::Dataset> {
-=======
         name: N,
         description: Option<D>,
+        automatically_process_packages: bool,
     ) -> Future<response::Dataset> {
->>>>>>> 4744df2b
+        let paylaod = request::dataset::Create::new(name, description, automatically_process_packages);
         post!(
             self,
             "/datasets/",
             params!(),
-            payload!(payload)
+            payload!(paylaod)
         )
     }
 
@@ -432,10 +429,8 @@
         &self,
         name: N,
         description: Option<D>,
-    ) -> bf::Future<response::Dataset> {
-        self.create_dataset_with_request(
-            request::dataset::Create::new(name, description, false)
-        )
+    ) -> Future<response::Dataset> {
+        self.create_dataset_with_request(name, description, false)
     }
 
     /// Get a specific dataset by its ID.
@@ -559,7 +554,7 @@
     pub fn process_package(
         &self,
         id: PackageId,
-    ) -> bf::Future<()> {
+    ) -> Future<()> {
         put!(
             self,
             route!("/packages/{id}/process", id)
@@ -1620,9 +1615,9 @@
         });
 
         if let Err(e) = resp {
-            match e {
-                bf::error::Error(bf::error::ErrorKind::ApiError(status, _), _) => {
-                    assert_eq!(status.as_u16(), 400)
+            match e.kind() {
+                ErrorKind::ApiError{ status_code, .. } => {
+                    assert_eq!(status_code.as_u16(), 400)
                 }
                 _ => assert!(false),
             }
@@ -1934,6 +1929,91 @@
             println!("{}", result.unwrap_err().to_string());
             panic!();
         }
+    }
+
+    fn upload_to_upload_service(files: Vec<(UploadId, String)>) -> Result<()> {
+        run(&bf(), move |bf| {
+            let files = files.clone();
+            let f = bf
+                .login(TEST_API_KEY, TEST_SECRET_KEY)
+                .and_then(move |_| {
+                    bf.create_dataset(
+                        rand_suffix("$agent-test-dataset".to_string()),
+                        Some("A test dataset created by the agent".to_string()),
+                    )
+                    .map(move |ds| (bf, ds.id().clone(), ds.int_id().clone()))
+                })
+                .and_then(|(bf, dataset_id, dataset_int_id)| {
+                    bf.get_user().map(|user| {
+                        (
+                            bf,
+                            dataset_id,
+                            user.preferred_organization().unwrap().clone(),
+                            dataset_int_id,
+                        )
+                    })
+                })
+                .and_then(move |(bf, dataset_id, organization_id, dataset_int_id)| {
+                    bf.preview_upload_using_upload_service(
+                        &organization_id.clone(),
+                        &dataset_int_id,
+                        Some((*MEDIUM_TEST_DATA_DIR).to_string()),
+                        &files,
+                        false,
+                        false,
+                    )
+                    .map(|preview| (bf, dataset_id, organization_id, preview))
+                })
+                .and_then(move |(bf, dataset_id, organization_id, preview)| {
+                    let bf = bf.clone();
+                    let bf_clone = bf.clone();
+                    let dataset_id = dataset_id.clone();
+                    let dataset_id_clone = dataset_id.clone();
+
+                    let upload_futures = preview.into_iter().map(move |package| {
+                        let import_id = package.import_id().clone();
+                        let bf = bf.clone();
+                        let bf_clone = bf.clone();
+                        let organization_id = organization_id.clone();
+
+                        let dataset_id = dataset_id.clone();
+                        let package = package.clone();
+
+                        let file_path = path::Path::new(&MEDIUM_TEST_DATA_DIR.to_string())
+                            .to_path_buf()
+                            .canonicalize()
+                            .unwrap();
+
+                        let progress_indicator = ProgressIndicator::new();
+
+                        // upload using the retries function
+                        bf.upload_file_chunks_to_upload_service_retries(
+                            &organization_id,
+                            &import_id,
+                            &file_path,
+                            package.files().to_vec(),
+                            progress_indicator.clone(),
+                            1,
+                        )
+                        .collect()
+                        .map(|_| (bf_clone, dataset_id))
+                        .and_then(move |(bf, dataset_id)| {
+                            bf.complete_upload_using_upload_service(
+                                &organization_id,
+                                &import_id,
+                                &dataset_id,
+                                None,
+                                false,
+                            )
+                        })
+                    });
+
+                    futures::future::join_all(upload_futures).map(|_| (bf_clone, dataset_id_clone))
+                })
+                .and_then(move |(bf, dataset_id)| bf.delete_dataset(dataset_id));
+
+            into_future_trait(f)
+        })
     }
 
     #[test]
@@ -2161,89 +2241,9 @@
 
     #[test]
     fn upload_to_upload_service_with_retries() {
+        let enumerated_files = add_upload_ids(&*MEDIUM_TEST_FILES);
         // create upload
-        let result = run(&bf(), move |bf| {
-            let f = bf
-                .login(TEST_API_KEY, TEST_SECRET_KEY)
-                .and_then(move |_| {
-                    bf.create_dataset(
-                        rand_suffix("$agent-test-dataset".to_string()),
-                        Some("A test dataset created by the agent".to_string()),
-                    )
-                    .map(move |ds| (bf, ds.id().clone(), ds.int_id().clone()))
-                })
-                .and_then(|(bf, dataset_id, dataset_int_id)| {
-                    bf.get_user().map(|user| {
-                        (
-                            bf,
-                            dataset_id,
-                            user.preferred_organization().unwrap().clone(),
-                            dataset_int_id,
-                        )
-                    })
-                })
-                .and_then(move |(bf, dataset_id, organization_id, dataset_int_id)| {
-                    let enumerated_files = add_upload_ids(&*MEDIUM_TEST_FILES);
-                    bf.preview_upload_using_upload_service(
-                        &organization_id.clone(),
-                        &dataset_int_id,
-                        Some((*MEDIUM_TEST_DATA_DIR).to_string()),
-                        &enumerated_files,
-                        false,
-                        false,
-                    )
-                    .map(|preview| (bf, dataset_id, organization_id, preview))
-                })
-                .and_then(move |(bf, dataset_id, organization_id, preview)| {
-                    let bf = bf.clone();
-                    let bf_clone = bf.clone();
-                    let dataset_id = dataset_id.clone();
-                    let dataset_id_clone = dataset_id.clone();
-
-                    let upload_futures = preview.into_iter().map(move |package| {
-                        let import_id = package.import_id().clone();
-                        let bf = bf.clone();
-                        let bf_clone = bf.clone();
-                        let organization_id = organization_id.clone();
-
-                        let dataset_id = dataset_id.clone();
-                        let package = package.clone();
-
-                        let file_path = path::Path::new(&MEDIUM_TEST_DATA_DIR.to_string())
-                            .to_path_buf()
-                            .canonicalize()
-                            .unwrap();
-
-                        let progress_indicator = ProgressIndicator::new();
-
-                        // upload using the retries function
-                        bf.upload_file_chunks_to_upload_service_retries(
-                            &organization_id,
-                            &import_id,
-                            &file_path,
-                            package.files().to_vec(),
-                            progress_indicator.clone(),
-                            1,
-                        )
-                        .collect()
-                        .map(|_| (bf_clone, dataset_id))
-                        .and_then(move |(bf, dataset_id)| {
-                            bf.complete_upload_using_upload_service(
-                                &organization_id,
-                                &import_id,
-                                &dataset_id,
-                                None,
-                                false,
-                            )
-                        })
-                    });
-
-                    futures::future::join_all(upload_futures).map(|_| (bf_clone, dataset_id_clone))
-                })
-                .and_then(move |(bf, dataset_id)| bf.delete_dataset(dataset_id));
-
-            into_future_trait(f)
-        });
+        let result = upload_to_upload_service(enumerated_files);
 
         // check result
         if result.is_err() {
