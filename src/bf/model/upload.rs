--- conflicted
+++ resolved
@@ -210,13 +210,8 @@
     pub fn file_name(&self) -> &String {
         &self.file_name
     }
-<<<<<<< HEAD
-    #[allow(dead_code)]
-    pub fn destination_path(&self) -> Option<&String> {
-=======
-
+    #[allow(dead_code)]
     pub fn destination_path(&self) -> Option<&Vec<String>> {
->>>>>>> 8b46a99d
         self.destination_path.as_ref()
     }
     #[allow(dead_code)]
@@ -309,14 +304,18 @@
         let destination_path: Option<Vec<String>> = upload_dir_path
             .parent()
             .map(|path| {
-                path
-                    .to_path_buf()
+                path.to_path_buf()
                     .iter()
                     .map(|os_string| {
                         os_string
                             .to_str()
                             .map(|dir| dir.to_string())
-                            .ok_or_else(|| bf::error::ErrorKind::InvalidUnicodePathError(path.to_path_buf().clone()).into())
+                            .ok_or_else(|| {
+                                bf::error::ErrorKind::InvalidUnicodePathError(
+                                    path.to_path_buf().clone(),
+                                )
+                                .into()
+                            })
                     })
                     .collect::<bf::Result<Vec<String>>>()
             })
@@ -687,7 +686,10 @@
         self.preview_path
             .map(|dirs| dirs.iter().cloned().collect::<PathBuf>())
             .and_then(|path_buf| {
-                path_buf.as_path().to_str().map(|path_string| path_string.to_string())
+                path_buf
+                    .as_path()
+                    .to_str()
+                    .map(|path_string| path_string.to_string())
             })
     }
 }
@@ -732,7 +734,9 @@
 
         match result {
             Err(err) => panic!("failed to get directory {:?}", err),
-            Ok(s3_file) => assert!(s3_file.file_path == Some(vec!["data".to_string(), "small".to_string()])),
+            Ok(s3_file) => {
+                assert!(s3_file.file_path == Some(vec!["data".to_string(), "small".to_string()]))
+            }
         }
     }
 
